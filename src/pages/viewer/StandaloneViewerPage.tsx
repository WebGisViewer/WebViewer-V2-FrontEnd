--- conflicted
+++ resolved
@@ -233,7 +233,6 @@
                     if (layerId === -1) {
                         // Immediately hide selected towers layer and its buffers
                         selectedTowersManager.toggleSelectedLayerVisibility(false);
-<<<<<<< HEAD
                         if (mapRef.current) {
                             frontendBufferManager.removeBuffersForTower(-1, mapRef.current);
                         }
@@ -246,8 +245,7 @@
                             });
                             return updated;
                         });
-=======
->>>>>>> 50c45d17
+
                     }
 
                     // Also update buffer visibility state to reflect that buffers are off
@@ -1415,7 +1413,6 @@
                                 });
                                 selectedTowersManager.toggleSelectedLayerVisibility(false);
                                 if (mapRef.current) {
-<<<<<<< HEAD
                                     frontendBufferManager.removeBuffersForTower(-1, mapRef.current);
                                 }
                                 setBufferVisibility(prev => {
@@ -1427,10 +1424,7 @@
                                     });
                                     return updated;
                                 });
-=======
-                                    frontendBufferManager.toggleParentLayerBuffers(-1, false, mapRef.current);
-                                }
->>>>>>> 50c45d17
+
                             }
                         }}
                     />
